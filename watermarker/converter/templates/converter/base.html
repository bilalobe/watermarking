--- conflicted
+++ resolved
@@ -1,90 +1,85 @@
-<!DOCTYPE html>
-<html lang="en" data-bs-theme="dark">
-<head>
-    <meta charset="UTF-8">
-    <meta name="viewport" content="width=device-width, initial-scale=1.0">
-    <link href="https://cdn.jsdelivr.net/npm/bootstrap@5.0.2/dist/css/bootstrap.min.css" rel="stylesheet"
-          integrity="sha384-EVSTQN3/azprG1Anm3QDgpJLIm9Nao0Yz1ztcQTwFspd3yD65VohhpuuCOmLASjC" crossorigin="anonymous">
-
-    <title>
-        {% block title %}
-
-        {% endblock title %}
-    </title>
-
-    <style>
-        body {
-            padding: 0;
-        }
-
-        .container-main {
-            max-width: 1200px;
-            margin: 0 auto;
-            padding: 2rem;
-        }
-
-        .navbar .container {
-            max-width: 1200px;
-        }
-
-        br {
-            margin-bottom: 30px;
-        }
-    </style>
-
-</head>
-<body>
-<!-- Responsive Navbar -->
-<nav class="navbar navbar-expand-lg navbar-dark bg-dark">
-    <div class="container">
-        <a class="navbar-brand fw-bold" href="{% url 'watermark' %}">WaterMarker</a>
-
-        <button class="navbar-toggler" type="button" data-bs-toggle="collapse" data-bs-target="#navbarNav"
-                aria-controls="navbarNav" aria-expanded="false" aria-label="Toggle navigation">
-            <span class="navbar-toggler-icon"></span>
-        </button>
-
-        <div class="collapse navbar-collapse" id="navbarNav">
-            <ul class="navbar-nav ms-auto">
-                <li class="nav-item">
-                    <a class="nav-link" href="{% url 'watermark' %}">Add Watermark</a>
-                </li>
-                <li class="nav-item">
-                    <a class="nav-link" href="{% url 'reveal_watermark' %}">Reveal Watermark</a>
-                </li>
-                <li class="nav-item">
-                    <a class="nav-link" href="{% url 'blockchain' %}">Blockchain...</a>
-                </li>
-            </ul>
-        </div>
-    </div>
-</nav>
-
-<<<<<<< HEAD
-<div class="container-main">
-
-=======
-  <div class="container-main">
-  <div class="row justify-content-center">
-    <div class="col-md-4 col-lg-3">
-      <div class="card shadow">
-        <div class="card-body">
-          <p class="text-muted mb-4">Add a watermark to your image by embedding a secret message.</p>
-          <a href="{% url 'watermark' %}" class="text-primary mb-2">Go to Watermark</a>
-          <br>
-          <a href="{% url 'reveal_watermark' %}" class="text-primary">Reveal Watermark</a>
-          
-        </div>
-      </div>
-    </div>
->>>>>>> 3f13219f
-
-    {% block content %}
-
-    {% endblock content %}
-</div>
-<script src="https://cdn.jsdelivr.net/npm/bootstrap@5.0.2/dist/js/bootstrap.bundle.min.js"
-        integrity="sha384-MrcW6ZMFYlzcLA8Nl+NtUVF0sA7MsXsP1UyJoMp4YLEuNSfAP+JcXn/tWtIaxVXM"
-        crossorigin="anonymous"></script>
-</body>
+<!DOCTYPE html>
+<html lang="en" data-bs-theme="dark">
+<head>
+    <meta charset="UTF-8">
+    <meta name="viewport" content="width=device-width, initial-scale=1.0">
+    <link href="https://cdn.jsdelivr.net/npm/bootstrap@5.0.2/dist/css/bootstrap.min.css" rel="stylesheet"
+          integrity="sha384-EVSTQN3/azprG1Anm3QDgpJLIm9Nao0Yz1ztcQTwFspd3yD65VohhpuuCOmLASjC" crossorigin="anonymous">
+
+    <title>
+        {% block title %}
+
+        {% endblock title %}
+    </title>
+
+    <style>
+        body {
+            padding: 0;
+        }
+
+        .container-main {
+            max-width: 1200px;
+            margin: 0 auto;
+            padding: 2rem;
+        }
+
+        .navbar .container {
+            max-width: 1200px;
+        }
+
+        br {
+            margin-bottom: 30px;
+        }
+    </style>
+
+</head>
+<body>
+<!-- Responsive Navbar -->
+<nav class="navbar navbar-expand-lg navbar-dark bg-dark">
+    <div class="container">
+        <a class="navbar-brand fw-bold" href="{% url 'watermark' %}">WaterMarker</a>
+
+        <button class="navbar-toggler" type="button" data-bs-toggle="collapse" data-bs-target="#navbarNav"
+                aria-controls="navbarNav" aria-expanded="false" aria-label="Toggle navigation">
+            <span class="navbar-toggler-icon"></span>
+        </button>
+
+        <div class="collapse navbar-collapse" id="navbarNav">
+            <ul class="navbar-nav ms-auto">
+                <li class="nav-item">
+                    <a class="nav-link" href="{% url 'watermark' %}">Add Watermark</a>
+                </li>
+                <li class="nav-item">
+                    <a class="nav-link" href="{% url 'reveal_watermark' %}">Reveal Watermark</a>
+                </li>
+                <li class="nav-item">
+                    <a class="nav-link" href="{% url 'blockchain' %}">Blockchain...</a>
+                </li>
+            </ul>
+        </div>
+    </div>
+</nav>
+
+  <div class="container-main">
+  <div class="row justify-content-center">
+    <div class="col-md-4 col-lg-3">
+      <div class="card shadow">
+        <div class="card-body">
+          <p class="text-muted mb-4">Add a watermark to your image by embedding a secret message.</p>
+          <a href="{% url 'watermark' %}" class="text-primary mb-2">Go to Watermark</a>
+          <br>
+          <a href="{% url 'reveal_watermark' %}" class="text-primary">Reveal Watermark</a>
+          
+        </div>
+      </div>
+    </div>
+
+    {% block content %}
+
+    {% endblock content %}
+</div>
+<script src="https://cdn.jsdelivr.net/npm/bootstrap@5.0.2/dist/js/bootstrap.bundle.min.js"
+        integrity="sha384-MrcW6ZMFYlzcLA8Nl+NtUVF0sA7MsXsP1UyJoMp4YLEuNSfAP+JcXn/tWtIaxVXM"
+        crossorigin="anonymous"></script>
+</body>
 </html>