{% extends 'converter/base.html' %}
{% block title %}Watermark Success{% endblock title %}

{% block content %}
<<<<<<< HEAD
    <div class="row justify-content-center">
        <div class="col-md-10 col-lg-8">
            <div class="card shadow">
                <div class="card-body">
                    <h1 class="card-title text-center mb-4 text-success">
                        <i class="bi bi-patch-check-fill me-2"></i>Watermark Added Successfully!
                    </h1>
                    <div class="row justify-content-center mb-4">
                        <div class="col-md-6 text-center">
                            <img src="{{ image }}" alt="Original Image" class="img-fluid rounded border mb-2"
                                 style="max-height:320px;">
                            <div class="fw-bold">Original Image</div>
                        </div>
                        <div class="col-md-6 text-center">
                            <img src="{{ watermarkedImage }}" alt="Watermarked Image"
                                 class="img-fluid rounded border mb-2" style="max-height:320px;">
                            <div class="fw-bold">Watermarked Image</div>
                        </div>
                    </div>
                    <div class="d-grid gap-2 col-6 mx-auto">
                        <a href="{{ watermarkedImage }}" class="btn btn-success btn-lg" download>
                            <i class="bi bi-download me-2"></i>Download Watermarked Image
                        </a>
                    </div>
                </div>
=======
    <div class="col-md-10 col-lg-8">
      <div class="card shadow">
        <div class="card-body">
          <h1 class="card-title text-center mb-4 text-success">
            <i class="bi bi-patch-check-fill me-2"></i>Watermark Added Successfully!
          </h1>
          <div class="row justify-content-center mb-4">
            <div class="col-md-6 text-center">
              <img src="{{ image }}" alt="Original Image" class="img-fluid rounded border mb-2" style="max-height:320px;">
              <div class="fw-bold">Original Image</div>
>>>>>>> 3f13219f
            </div>
        </div>
    </div>
{% endblock content %}<|MERGE_RESOLUTION|>--- conflicted
+++ resolved
@@ -2,33 +2,6 @@
 {% block title %}Watermark Success{% endblock title %}
 
 {% block content %}
-<<<<<<< HEAD
-    <div class="row justify-content-center">
-        <div class="col-md-10 col-lg-8">
-            <div class="card shadow">
-                <div class="card-body">
-                    <h1 class="card-title text-center mb-4 text-success">
-                        <i class="bi bi-patch-check-fill me-2"></i>Watermark Added Successfully!
-                    </h1>
-                    <div class="row justify-content-center mb-4">
-                        <div class="col-md-6 text-center">
-                            <img src="{{ image }}" alt="Original Image" class="img-fluid rounded border mb-2"
-                                 style="max-height:320px;">
-                            <div class="fw-bold">Original Image</div>
-                        </div>
-                        <div class="col-md-6 text-center">
-                            <img src="{{ watermarkedImage }}" alt="Watermarked Image"
-                                 class="img-fluid rounded border mb-2" style="max-height:320px;">
-                            <div class="fw-bold">Watermarked Image</div>
-                        </div>
-                    </div>
-                    <div class="d-grid gap-2 col-6 mx-auto">
-                        <a href="{{ watermarkedImage }}" class="btn btn-success btn-lg" download>
-                            <i class="bi bi-download me-2"></i>Download Watermarked Image
-                        </a>
-                    </div>
-                </div>
-=======
     <div class="col-md-10 col-lg-8">
       <div class="card shadow">
         <div class="card-body">
@@ -39,7 +12,6 @@
             <div class="col-md-6 text-center">
               <img src="{{ image }}" alt="Original Image" class="img-fluid rounded border mb-2" style="max-height:320px;">
               <div class="fw-bold">Original Image</div>
->>>>>>> 3f13219f
             </div>
         </div>
     </div>
