--- conflicted
+++ resolved
@@ -1,546 +1,529 @@
-import os
-import threading
-import time
-import uuid
-from uuid import uuid4
-
-from PIL import Image as PILImage, UnidentifiedImageError
-from asgiref.sync import async_to_sync
-from channels.layers import get_channel_layer
-from django.conf import settings
-from django.core.files import File
-from django.http import HttpResponse
-from django.http import JsonResponse
-from django.shortcuts import render
-from django.views.decorators.csrf import csrf_exempt
-# Prometheus metrics
-from prometheus_client import Counter, Histogram, Gauge, generate_latest
-from stegano import lsb
-
-from converter.blockchain import Blockchain
-from converter.redis_timeseries import blockchain_metrics
-from .models import Image
-
-# Custom metrics for watermarking/blockchain
-watermark_operations = Counter('watermark_operations_total', 'Total watermark operations', ['operation_type'])
-blockchain_operations = Counter('blockchain_operations_total', 'Total blockchain operations', ['operation_type'])
-mining_duration = Histogram('mining_duration_seconds', 'Time spent mining blocks')
-blockchain_length = Gauge('blockchain_length', 'Current length of the blockchain')
-pending_transactions = Gauge('pending_transactions_count', 'Number of pending transactions')
-image_processing_duration = Histogram('image_processing_duration_seconds', 'Time spent processing images',
-                                      ['operation'])
-watermark_success_rate = Counter('watermark_success_total', 'Successful watermark operations', ['operation'])
-watermark_error_rate = Counter('watermark_error_total', 'Failed watermark operations', ['operation', 'error_type'])
-
-# Instantiate the Blockchain with optimized difficulty
-blockchain = Blockchain(difficulty=3)  # Reduced difficulty for faster mining
-node_address = str(uuid4()).replace('-', '')
-
-# Channel layer for real-time updates
-channel_layer = get_channel_layer()
-
-
-def notify_blockchain_update(message, data=None):
-    """Send real-time blockchain updates via WebSocket"""
-    if channel_layer:
-        async_to_sync(channel_layer.group_send)(
-            'blockchain_updates',
-            {
-                'type': 'blockchain_update',
-                'message': message,
-                'data': data or {}
-            }
-        )
-
-
-def notify_mining_update(message, data=None):
-    """Send real-time mining updates via WebSocket"""
-    if channel_layer:
-        async_to_sync(channel_layer.group_send)(
-            'mining_updates',
-            {
-                'type': 'mining_update',
-                'message': message,
-                'data': data or {}
-            }
-        )
-
-
-# Background mining thread
-mining_lock = threading.Lock()
-
-
-def async_mine_block():
-    """Asynchronous mining function"""
-    with mining_lock:
-        if blockchain.transactions:
-            start_time = time.time()
-
-            # Update metrics BEFORE mining starts to capture pending transactions
-            pending_count = len(blockchain.transactions)
-            pending_transactions.set(pending_count)
-            blockchain_operations.labels(operation_type='mine_start').inc()
-
-            # Record in Redis TimeSeries for advanced querying
-            blockchain_metrics.record_pending_transactions(pending_count)
-            blockchain_metrics.record_operation('mine_start')
-
-            try:
-                block = blockchain.batch_mine_pending_transactions()
-                if block:
-                    duration = time.time() - start_time
-
-                    # Update Prometheus metrics
-                    mining_duration.observe(duration)
-                    blockchain_operations.labels(operation_type='mine_success').inc()
-                    blockchain_length.set(len(blockchain.chain))
-                    pending_transactions.set(len(blockchain.transactions))
-
-                    # Record in Redis TimeSeries
-                    blockchain_metrics.record_mining_duration(duration)
-                    blockchain_metrics.record_blockchain_length(len(blockchain.chain))
-                    blockchain_metrics.record_pending_transactions(len(blockchain.transactions))
-                    blockchain_metrics.record_operation('mine_success')
-
-                    # Notify about successful mining
-                    notify_blockchain_update(f'Async Block {block["index"]} successfully mined!')
-                else:
-                    blockchain_operations.labels(operation_type='mine_failure').inc()
-                    blockchain_metrics.record_operation('mine_failure')
-                    pending_transactions.set(len(blockchain.transactions))
-            except Exception as e:
-                blockchain_operations.labels(operation_type='mine_failure').inc()
-                blockchain_metrics.record_operation('mine_failure')
-                pending_transactions.set(len(blockchain.transactions))
-                print(f"Mining error: {e}")
-
-
-# Add imports for QR code reading
-from PIL import Image as PILImage
-from pyzbar.pyzbar import decode
-
-def watermark(request):
-    if request.method == 'POST':
-<<<<<<< HEAD
-        image_file = request.FILES.get('image')
-        secret_message = request.POST.get('secret_message')
-=======
-        image = request.FILES.get('image')
-        qr_code_file = request.FILES.get('qr_code')  # Expecting a file input named 'qr_code'
->>>>>>> 3f13219f
-
-        if not image_file:
-            return JsonResponse({'error': 'No image file provided.'}, status=400)
-        if not secret_message:
-            return JsonResponse({'error': 'Secret message cannot be empty.'}, status=400)
-
-        # Save the uploaded image to disk first
-        original_filename = f'original_{uuid.uuid4()}_{image_file.name}'
-        original_path = os.path.join(settings.MEDIA_ROOT, 'images', original_filename)
-        os.makedirs(os.path.dirname(original_path), exist_ok=True)
-        with open(original_path, 'wb+') as destination:
-            for chunk in image_file.chunks():
-                destination.write(chunk)
-
-<<<<<<< HEAD
-        # --- Start Validation ---
-        try:
-            # Verify the uploaded file is a valid image
-            with PILImage.open(original_path) as img:
-                img.verify()
-        except (UnidentifiedImageError, FileNotFoundError):
-            os.remove(original_path)  # Clean up the invalid file
-            return JsonResponse({'error': 'Invalid or corrupted image file.'}, status=400)
-        # --- End Validation ---
-=======
-        # Save the uploaded QR code image to disk
-        qr_filename = f'qr_{uuid.uuid4()}_{qr_code_file.name}'
-        qr_path = os.path.join(settings.MEDIA_ROOT, 'qr_codes', qr_filename)
-        os.makedirs(os.path.dirname(qr_path), exist_ok=True)
-        with open(qr_path, 'wb+') as destination:
-            for chunk in qr_code_file.chunks():
-                destination.write(chunk)
-
-        # Extract text from the QR code image
-        qr_img = PILImage.open(qr_path)
-        decoded_objs = decode(qr_img)
-        if not decoded_objs:
-            return render(request, 'converter/watermark.html', {'error': 'Could not decode QR code.'})
-        secret_message = decoded_objs[0].data.decode('utf-8')
->>>>>>> 3f13219f
-
-        # Use the saved file path for watermarking
-        watermarked_image = lsb.hide(original_path, secret_message, auto_convert_rgb=True)
-        watermarked_filename = f'watermarked_{uuid.uuid4()}.png'
-        watermarked_path = os.path.join(settings.MEDIA_ROOT, 'watermarked_images', watermarked_filename)
-        os.makedirs(os.path.dirname(watermarked_path), exist_ok=True)
-        watermarked_image.save(watermarked_path)
-
-        # Save both images to the model
-        img = Image(secret_message=secret_message)
-        with open(original_path, 'rb') as f:
-            img.image.save(original_filename, File(f), save=False)
-        with open(watermarked_path, 'rb') as f:
-            img.watermarked_image.save(watermarked_filename, File(f), save=False)
-        img.save()
-
-        # Add transaction to blockchain (batch processing) with watermark metadata
-        import hashlib
-
-        # Create meaningful metadata for the watermarked image
-        image_hash = hashlib.sha256(open(original_path, 'rb').read()).hexdigest()
-        message_hash = hashlib.sha256(secret_message.encode()).hexdigest()
-
-        watermark_metadata = {
-            'image_hash': image_hash,
-            'message_hash': message_hash,
-            'created_at': str(img.id),
-            'file_size': os.path.getsize(watermarked_path)
-        }
-
-        blockchain.add_transaction(
-            sender=node_address,
-            receiver=str(img.id),
-            amount=1,
-            metadata=watermark_metadata
-        )
-
-        # Notify about new watermark transaction
-        notify_blockchain_update(f'New watermarked image: {str(img.id)[:8]} | Hash: {image_hash[:16]}')
-
-        # Start async mining if there are pending transactions
-        if len(blockchain.transactions) >= 1:  # Mine when we have at least 1 transaction
-            threading.Thread(target=async_mine_block, daemon=True).start()
-
-            # Wait briefly for mining to complete
-            time.sleep(0.1)
-
-            # Update image with blockchain data if block was mined
-            if blockchain.chain:
-                latest_block = blockchain.get_previous_block()
-                img.block_index = latest_block['index']
-                img.blockchain_hash = blockchain.hash(latest_block)
-                img.save()
-
-                # Notify about successful blockchain integration
-                notify_blockchain_update(f'Image {str(img.id)[:8]} linked to block {latest_block["index"]}')
-
-        # Update Prometheus metrics
-        watermark_operations.labels(operation_type='encode').inc()
-        blockchain_operations.labels(operation_type='add_transaction').inc()
-        pending_transactions.set(len(blockchain.transactions))
-        blockchain_length.set(len(blockchain.chain))
-
-        context = {
-            'watermarkedImage': img.watermarked_image.url,
-            'image': img.image.url,
-        }
-
-        return render(request, 'converter/watermark_success.html', context)
-
-    return render(request, 'converter/watermark.html')
-
-
-def reveal_watermark(request):
-    if request.method == 'POST':
-        image = request.FILES.get('image')
-        if image:
-            # Reveal the watermark
-            revealed_message = lsb.reveal(image)
-            print(f"Revealed message: {revealed_message}")
-            return render(request, 'converter/reveal_watermark.html', {'revealed_message': revealed_message})
-    return render(request, 'converter/reveal_watermark.html', {'revealed_message': None})
-
-
-def blockchain_view(request):
-    # Update metrics when viewing blockchain page
-    blockchain_length.set(len(blockchain.chain))
-    pending_transactions.set(len(blockchain.transactions))
-
-    # Ensure we're passing clean data to avoid template variable conflicts
-    chain_data = []
-    for block in blockchain.chain:
-        block_data = {
-            'index': block.get('index', 0),
-            'timestamp': block.get('timestamp', ''),
-            'proof': block.get('proof', 0),
-            'previous_hash': block.get('previous_hash', ''),
-            'transactions': block.get('transactions', [])
-        }
-        chain_data.append(block_data)
-
-    context = {
-        'chain': chain_data,
-        'length': len(blockchain.chain),
-        'blockchain_stats': {
-            'total_blocks': len(blockchain.chain),
-            'pending_transactions': len(blockchain.transactions)
-        }
-    }
-    return render(request, 'converter/blockchain.html', context)
-
-
-# Unified blockchain stats endpoint (handles both sync and async requests)
-def async_blockchain_stats(request):
-    """Unified endpoint for blockchain statistics (handles both sync and async requests)"""
-    stats = {
-        'chain_length': len(blockchain.chain),
-        'pending_transactions': len(blockchain.transactions),
-        'difficulty': blockchain.difficulty,
-        'latest_block_hash': blockchain.hash(blockchain.get_previous_block()) if blockchain.chain else None,
-        'mining_status': 'active' if blockchain.transactions else 'idle',
-        'timestamp': time.time()
-    }
-    return JsonResponse(stats)
-
-
-# Async mining endpoint
-@csrf_exempt
-def async_mine_block_endpoint(request):
-    """Async mining endpoint that doesn't block the request"""
-    if request.method == 'POST':
-        # Trigger async mining via WebSocket
-        notify_mining_update('Async mining requested...')
-
-        # Start mining in background
-        threading.Thread(target=async_mine_block, daemon=True).start()
-
-        return JsonResponse({
-            'status': 'mining_started',
-            'message': 'Mining process initiated asynchronously',
-            'timestamp': time.time()
-        })
-
-    return JsonResponse({'error': 'Only POST method allowed'}, status=405)
-
-
-# Endpoint to expose Prometheus metrics
-def metrics(request):
-    """Expose metrics for Prometheus"""
-    return HttpResponse(generate_latest(), content_type="text/plain; charset=utf-8")
-
-
-# Stress Testing Endpoints
-@csrf_exempt
-def stress_test_mining(request):
-    """Stress test endpoint for mining operations"""
-    if request.method == 'POST':
-        num_blocks = int(request.POST.get('num_blocks', 10))
-        concurrent_threads = int(request.POST.get('concurrent_threads', 5))
-
-        def stress_mine():
-            for i in range(num_blocks // concurrent_threads):
-                # Add a transaction and IMMEDIATELY capture the pending count
-                blockchain.add_transaction(
-                    sender=f"stress_test_{uuid4().hex[:8]}",
-                    receiver=f"target_{uuid4().hex[:8]}",
-                    amount=1
-                )
-                # Update pending transactions metric RIGHT AFTER adding transaction
-                pending_transactions.set(len(blockchain.transactions))
-
-                # Small delay to allow Prometheus to capture the spike
-                time.sleep(0.05)
-
-                threading.Thread(target=async_mine_block, daemon=True).start()
-                time.sleep(0.1)  # Small delay to prevent overwhelming
-
-        # Start multiple concurrent mining threads
-        for _ in range(concurrent_threads):
-            threading.Thread(target=stress_mine, daemon=True).start()
-
-        return JsonResponse({
-            'status': 'stress_test_started',
-            'blocks_to_mine': num_blocks,
-            'concurrent_threads': concurrent_threads,
-            'message': f'Started stress test: {num_blocks} blocks with {concurrent_threads} threads'
-        })
-
-    return JsonResponse({'error': 'Invalid request method'}, status=405)
-
-
-@csrf_exempt
-def stress_test_watermarking(request):
-    """Stress test endpoint for watermarking operations"""
-    if request.method == 'POST':
-        num_operations = int(request.POST.get('num_operations', 20))
-
-        def create_test_watermark(i):
-            try:
-                # Create a simple test image
-                from PIL import Image as PILImage
-                import io
-
-                # Create a simple test image
-                test_image = PILImage.new('RGB', (100, 100), color='red')
-                img_buffer = io.BytesIO()
-                test_image.save(img_buffer, format='PNG')
-                img_buffer.seek(0)
-
-                # Save test image
-                test_filename = f'stress_test_{uuid4().hex[:8]}.png'
-                test_path = os.path.join(settings.MEDIA_ROOT, 'images', test_filename)
-                os.makedirs(os.path.dirname(test_path), exist_ok=True)
-
-                with open(test_path, 'wb') as f:
-                    f.write(img_buffer.getvalue())
-
-                # Create watermark
-                secret_message = f"Stress test message {i}"
-                watermarked_image = lsb.hide(test_path, secret_message, auto_convert_rgb=True)
-                watermarked_filename = f'watermarked_stress_{uuid4().hex[:8]}.png'
-                watermarked_path = os.path.join(settings.MEDIA_ROOT, 'watermarked_images', watermarked_filename)
-                os.makedirs(os.path.dirname(watermarked_path), exist_ok=True)
-                watermarked_image.save(watermarked_path)
-
-                # Update metrics
-                watermark_operations.labels(operation_type='stress_test').inc()
-
-                # Add to blockchain
-                import hashlib
-                image_hash = hashlib.sha256(open(test_path, 'rb').read()).hexdigest()
-                message_hash = hashlib.sha256(secret_message.encode()).hexdigest()
-
-                watermark_metadata = {
-                    'image_hash': image_hash,
-                    'message_hash': message_hash,
-                    'created_at': f'stress_test_{i}',
-                    'file_size': os.path.getsize(watermarked_path)
-                }
-
-                blockchain.add_transaction(
-                    sender=f"stress_test_{uuid4().hex[:8]}",
-                    receiver=f"watermark_{i}",
-                    amount=1,
-                    metadata=watermark_metadata
-                )
-
-                blockchain_operations.labels(operation_type='stress_add_transaction').inc()
-
-            except Exception as e:
-                watermark_error_rate.labels(operation='stress_test', error_type='processing_error').inc()
-                print(f"Stress test error {i}: {e}")
-
-        # Create watermarks concurrently
-        for i in range(num_operations):
-            threading.Thread(target=create_test_watermark, args=(i,), daemon=True).start()
-            time.sleep(0.05)  # Small delay to prevent overwhelming
-
-        return JsonResponse({
-            'status': 'watermark_stress_test_started',
-            'operations': num_operations,
-            'message': f'Started watermarking stress test: {num_operations} operations'
-        })
-
-    return JsonResponse({'error': 'Invalid request method'}, status=405)
-
-
-@csrf_exempt
-def stress_test_combined(request):
-    """Combined stress test for both mining and watermarking"""
-    if request.method == 'POST':
-        watermark_ops = int(request.POST.get('watermark_ops', 15))
-        mining_blocks = int(request.POST.get('mining_blocks', 10))
-        duration_seconds = int(request.POST.get('duration', 60))
-
-        start_time = time.time()
-
-        def combined_stress_worker():
-            worker_id = uuid4().hex[:8]
-            operations = 0
-
-            while time.time() - start_time < duration_seconds:
-                try:
-                    # Add multiple transactions in batches to create pending spikes
-                    if operations % 3 == 0:
-                        # Add multiple transactions quickly to create a backlog
-                        for batch in range(3):
-                            blockchain.add_transaction(
-                                sender=f"combined_stress_{worker_id}",
-                                receiver=f"target_{operations}_{batch}",
-                                amount=1,
-                                metadata={
-                                    'stress_test': True,
-                                    'worker_id': worker_id,
-                                    'operation': operations,
-                                    'batch': batch
-                                }
-                            )
-                        # Update pending count AFTER adding multiple transactions
-                        pending_transactions.set(len(blockchain.transactions))
-                        watermark_operations.labels(operation_type='combined_stress').inc()
-
-                        # Small delay to allow Prometheus to capture the spike
-                        time.sleep(0.1)
-                    else:
-                        # Trigger mining
-                        threading.Thread(target=async_mine_block, daemon=True).start()
-
-                    operations += 1
-                    blockchain_operations.labels(operation_type='combined_stress').inc()
-                    time.sleep(0.3)  # Slower pace to allow pending transactions to accumulate
-
-                except Exception as e:
-                    watermark_error_rate.labels(operation='combined_stress', error_type='worker_error').inc()
-                    print(f"Combined stress worker {worker_id} error: {e}")
-
-        # Start multiple workers
-        num_workers = 2  # Reduced workers to allow more pending accumulation
-        for _ in range(num_workers):
-            threading.Thread(target=combined_stress_worker, daemon=True).start()
-
-        return JsonResponse({
-            'status': 'combined_stress_test_started',
-            'duration_seconds': duration_seconds,
-            'workers': num_workers,
-            'watermark_ops_target': watermark_ops,
-            'mining_blocks_target': mining_blocks,
-            'message': f'Started combined stress test for {duration_seconds} seconds with {num_workers} workers'
-        })
-
-    return JsonResponse({'error': 'Invalid request method'}, status=405)
-
-
-@csrf_exempt
-def stress_test_pending_transactions(request):
-    """Special stress test designed to create visible pending transaction spikes"""
-    if request.method == 'POST':
-        batch_size = int(request.POST.get('batch_size', 10))
-        num_batches = int(request.POST.get('num_batches', 5))
-
-        def create_pending_spike():
-            for batch_num in range(num_batches):
-                # Add multiple transactions rapidly
-                for i in range(batch_size):
-                    blockchain.add_transaction(
-                        sender=f"pending_test_{uuid4().hex[:8]}",
-                        receiver=f"batch_{batch_num}_tx_{i}",
-                        amount=1
-                    )
-
-                # Update pending count after adding the batch
-                current_pending = len(blockchain.transactions)
-                pending_transactions.set(current_pending)
-                print(f"Created pending spike: {current_pending} transactions")
-
-                # Wait longer to allow Prometheus to capture the spike
-                time.sleep(1.0)
-
-                # Then start mining to process some transactions
-                for _ in range(2):  # Start 2 mining threads
-                    threading.Thread(target=async_mine_block, daemon=True).start()
-
-                # Wait before next batch
-                time.sleep(2.0)
-
-        # Start the pending spike creator
-        threading.Thread(target=create_pending_spike, daemon=True).start()
-
-        return JsonResponse({
-            'status': 'pending_spike_test_started',
-            'batch_size': batch_size,
-            'num_batches': num_batches,
-            'message': f'Started pending transaction spike test: {num_batches} batches of {batch_size} transactions'
-        })
-
-    return JsonResponse({'error': 'Invalid request method'}, status=405)
+import os
+import threading
+import time
+import uuid
+from uuid import uuid4
+
+from PIL import Image as PILImage, UnidentifiedImageError
+from asgiref.sync import async_to_sync
+from channels.layers import get_channel_layer
+from django.conf import settings
+from django.core.files import File
+from django.http import HttpResponse
+from django.http import JsonResponse
+from django.shortcuts import render
+from django.views.decorators.csrf import csrf_exempt
+# Prometheus metrics
+from prometheus_client import Counter, Histogram, Gauge, generate_latest
+from stegano import lsb
+
+from converter.blockchain import Blockchain
+from converter.redis_timeseries import blockchain_metrics
+from .models import Image
+
+# Custom metrics for watermarking/blockchain
+watermark_operations = Counter('watermark_operations_total', 'Total watermark operations', ['operation_type'])
+blockchain_operations = Counter('blockchain_operations_total', 'Total blockchain operations', ['operation_type'])
+mining_duration = Histogram('mining_duration_seconds', 'Time spent mining blocks')
+blockchain_length = Gauge('blockchain_length', 'Current length of the blockchain')
+pending_transactions = Gauge('pending_transactions_count', 'Number of pending transactions')
+image_processing_duration = Histogram('image_processing_duration_seconds', 'Time spent processing images',
+                                      ['operation'])
+watermark_success_rate = Counter('watermark_success_total', 'Successful watermark operations', ['operation'])
+watermark_error_rate = Counter('watermark_error_total', 'Failed watermark operations', ['operation', 'error_type'])
+
+# Instantiate the Blockchain with optimized difficulty
+blockchain = Blockchain(difficulty=3)  # Reduced difficulty for faster mining
+node_address = str(uuid4()).replace('-', '')
+
+# Channel layer for real-time updates
+channel_layer = get_channel_layer()
+
+
+def notify_blockchain_update(message, data=None):
+    """Send real-time blockchain updates via WebSocket"""
+    if channel_layer:
+        async_to_sync(channel_layer.group_send)(
+            'blockchain_updates',
+            {
+                'type': 'blockchain_update',
+                'message': message,
+                'data': data or {}
+            }
+        )
+
+
+def notify_mining_update(message, data=None):
+    """Send real-time mining updates via WebSocket"""
+    if channel_layer:
+        async_to_sync(channel_layer.group_send)(
+            'mining_updates',
+            {
+                'type': 'mining_update',
+                'message': message,
+                'data': data or {}
+            }
+        )
+
+
+# Background mining thread
+mining_lock = threading.Lock()
+
+
+def async_mine_block():
+    """Asynchronous mining function"""
+    with mining_lock:
+        if blockchain.transactions:
+            start_time = time.time()
+
+            # Update metrics BEFORE mining starts to capture pending transactions
+            pending_count = len(blockchain.transactions)
+            pending_transactions.set(pending_count)
+            blockchain_operations.labels(operation_type='mine_start').inc()
+
+            # Record in Redis TimeSeries for advanced querying
+            blockchain_metrics.record_pending_transactions(pending_count)
+            blockchain_metrics.record_operation('mine_start')
+
+            try:
+                block = blockchain.batch_mine_pending_transactions()
+                if block:
+                    duration = time.time() - start_time
+
+                    # Update Prometheus metrics
+                    mining_duration.observe(duration)
+                    blockchain_operations.labels(operation_type='mine_success').inc()
+                    blockchain_length.set(len(blockchain.chain))
+                    pending_transactions.set(len(blockchain.transactions))
+
+                    # Record in Redis TimeSeries
+                    blockchain_metrics.record_mining_duration(duration)
+                    blockchain_metrics.record_blockchain_length(len(blockchain.chain))
+                    blockchain_metrics.record_pending_transactions(len(blockchain.transactions))
+                    blockchain_metrics.record_operation('mine_success')
+
+                    # Notify about successful mining
+                    notify_blockchain_update(f'Async Block {block["index"]} successfully mined!')
+                else:
+                    blockchain_operations.labels(operation_type='mine_failure').inc()
+                    blockchain_metrics.record_operation('mine_failure')
+                    pending_transactions.set(len(blockchain.transactions))
+            except Exception as e:
+                blockchain_operations.labels(operation_type='mine_failure').inc()
+                blockchain_metrics.record_operation('mine_failure')
+                pending_transactions.set(len(blockchain.transactions))
+                print(f"Mining error: {e}")
+
+
+# Add imports for QR code reading
+from PIL import Image as PILImage
+from pyzbar.pyzbar import decode
+
+def watermark(request):
+    if request.method == 'POST':
+        image = request.FILES.get('image')
+        qr_code_file = request.FILES.get('qr_code')  # Expecting a file input named 'qr_code'
+
+        if not image_file:
+            return JsonResponse({'error': 'No image file provided.'}, status=400)
+        if not secret_message:
+            return JsonResponse({'error': 'Secret message cannot be empty.'}, status=400)
+
+        # Save the uploaded image to disk first
+        original_filename = f'original_{uuid.uuid4()}_{image_file.name}'
+        original_path = os.path.join(settings.MEDIA_ROOT, 'images', original_filename)
+        os.makedirs(os.path.dirname(original_path), exist_ok=True)
+        with open(original_path, 'wb+') as destination:
+            for chunk in image_file.chunks():
+                destination.write(chunk)
+
+        # Save the uploaded QR code image to disk
+        qr_filename = f'qr_{uuid.uuid4()}_{qr_code_file.name}'
+        qr_path = os.path.join(settings.MEDIA_ROOT, 'qr_codes', qr_filename)
+        os.makedirs(os.path.dirname(qr_path), exist_ok=True)
+        with open(qr_path, 'wb+') as destination:
+            for chunk in qr_code_file.chunks():
+                destination.write(chunk)
+
+        # Extract text from the QR code image
+        qr_img = PILImage.open(qr_path)
+        decoded_objs = decode(qr_img)
+        if not decoded_objs:
+            return render(request, 'converter/watermark.html', {'error': 'Could not decode QR code.'})
+        secret_message = decoded_objs[0].data.decode('utf-8')
+
+        # Use the saved file path for watermarking
+        watermarked_image = lsb.hide(original_path, secret_message, auto_convert_rgb=True)
+        watermarked_filename = f'watermarked_{uuid.uuid4()}.png'
+        watermarked_path = os.path.join(settings.MEDIA_ROOT, 'watermarked_images', watermarked_filename)
+        os.makedirs(os.path.dirname(watermarked_path), exist_ok=True)
+        watermarked_image.save(watermarked_path)
+
+        # Save both images to the model
+        img = Image(secret_message=secret_message)
+        with open(original_path, 'rb') as f:
+            img.image.save(original_filename, File(f), save=False)
+        with open(watermarked_path, 'rb') as f:
+            img.watermarked_image.save(watermarked_filename, File(f), save=False)
+        img.save()
+
+        # Add transaction to blockchain (batch processing) with watermark metadata
+        import hashlib
+
+        # Create meaningful metadata for the watermarked image
+        image_hash = hashlib.sha256(open(original_path, 'rb').read()).hexdigest()
+        message_hash = hashlib.sha256(secret_message.encode()).hexdigest()
+
+        watermark_metadata = {
+            'image_hash': image_hash,
+            'message_hash': message_hash,
+            'created_at': str(img.id),
+            'file_size': os.path.getsize(watermarked_path)
+        }
+
+        blockchain.add_transaction(
+            sender=node_address,
+            receiver=str(img.id),
+            amount=1,
+            metadata=watermark_metadata
+        )
+
+        # Notify about new watermark transaction
+        notify_blockchain_update(f'New watermarked image: {str(img.id)[:8]} | Hash: {image_hash[:16]}')
+
+        # Start async mining if there are pending transactions
+        if len(blockchain.transactions) >= 1:  # Mine when we have at least 1 transaction
+            threading.Thread(target=async_mine_block, daemon=True).start()
+
+            # Wait briefly for mining to complete
+            time.sleep(0.1)
+
+            # Update image with blockchain data if block was mined
+            if blockchain.chain:
+                latest_block = blockchain.get_previous_block()
+                img.block_index = latest_block['index']
+                img.blockchain_hash = blockchain.hash(latest_block)
+                img.save()
+
+                # Notify about successful blockchain integration
+                notify_blockchain_update(f'Image {str(img.id)[:8]} linked to block {latest_block["index"]}')
+
+        # Update Prometheus metrics
+        watermark_operations.labels(operation_type='encode').inc()
+        blockchain_operations.labels(operation_type='add_transaction').inc()
+        pending_transactions.set(len(blockchain.transactions))
+        blockchain_length.set(len(blockchain.chain))
+
+        context = {
+            'watermarkedImage': img.watermarked_image.url,
+            'image': img.image.url,
+        }
+
+        return render(request, 'converter/watermark_success.html', context)
+
+    return render(request, 'converter/watermark.html')
+
+
+def reveal_watermark(request):
+    if request.method == 'POST':
+        image = request.FILES.get('image')
+        if image:
+            # Reveal the watermark
+            revealed_message = lsb.reveal(image)
+            print(f"Revealed message: {revealed_message}")
+            return render(request, 'converter/reveal_watermark.html', {'revealed_message': revealed_message})
+    return render(request, 'converter/reveal_watermark.html', {'revealed_message': None})
+
+
+def blockchain_view(request):
+    # Update metrics when viewing blockchain page
+    blockchain_length.set(len(blockchain.chain))
+    pending_transactions.set(len(blockchain.transactions))
+
+    # Ensure we're passing clean data to avoid template variable conflicts
+    chain_data = []
+    for block in blockchain.chain:
+        block_data = {
+            'index': block.get('index', 0),
+            'timestamp': block.get('timestamp', ''),
+            'proof': block.get('proof', 0),
+            'previous_hash': block.get('previous_hash', ''),
+            'transactions': block.get('transactions', [])
+        }
+        chain_data.append(block_data)
+
+    context = {
+        'chain': chain_data,
+        'length': len(blockchain.chain),
+        'blockchain_stats': {
+            'total_blocks': len(blockchain.chain),
+            'pending_transactions': len(blockchain.transactions)
+        }
+    }
+    return render(request, 'converter/blockchain.html', context)
+
+
+# Unified blockchain stats endpoint (handles both sync and async requests)
+def async_blockchain_stats(request):
+    """Unified endpoint for blockchain statistics (handles both sync and async requests)"""
+    stats = {
+        'chain_length': len(blockchain.chain),
+        'pending_transactions': len(blockchain.transactions),
+        'difficulty': blockchain.difficulty,
+        'latest_block_hash': blockchain.hash(blockchain.get_previous_block()) if blockchain.chain else None,
+        'mining_status': 'active' if blockchain.transactions else 'idle',
+        'timestamp': time.time()
+    }
+    return JsonResponse(stats)
+
+
+# Async mining endpoint
+@csrf_exempt
+def async_mine_block_endpoint(request):
+    """Async mining endpoint that doesn't block the request"""
+    if request.method == 'POST':
+        # Trigger async mining via WebSocket
+        notify_mining_update('Async mining requested...')
+
+        # Start mining in background
+        threading.Thread(target=async_mine_block, daemon=True).start()
+
+        return JsonResponse({
+            'status': 'mining_started',
+            'message': 'Mining process initiated asynchronously',
+            'timestamp': time.time()
+        })
+
+    return JsonResponse({'error': 'Only POST method allowed'}, status=405)
+
+
+# Endpoint to expose Prometheus metrics
+def metrics(request):
+    """Expose metrics for Prometheus"""
+    return HttpResponse(generate_latest(), content_type="text/plain; charset=utf-8")
+
+
+# Stress Testing Endpoints
+@csrf_exempt
+def stress_test_mining(request):
+    """Stress test endpoint for mining operations"""
+    if request.method == 'POST':
+        num_blocks = int(request.POST.get('num_blocks', 10))
+        concurrent_threads = int(request.POST.get('concurrent_threads', 5))
+
+        def stress_mine():
+            for i in range(num_blocks // concurrent_threads):
+                # Add a transaction and IMMEDIATELY capture the pending count
+                blockchain.add_transaction(
+                    sender=f"stress_test_{uuid4().hex[:8]}",
+                    receiver=f"target_{uuid4().hex[:8]}",
+                    amount=1
+                )
+                # Update pending transactions metric RIGHT AFTER adding transaction
+                pending_transactions.set(len(blockchain.transactions))
+
+                # Small delay to allow Prometheus to capture the spike
+                time.sleep(0.05)
+
+                threading.Thread(target=async_mine_block, daemon=True).start()
+                time.sleep(0.1)  # Small delay to prevent overwhelming
+
+        # Start multiple concurrent mining threads
+        for _ in range(concurrent_threads):
+            threading.Thread(target=stress_mine, daemon=True).start()
+
+        return JsonResponse({
+            'status': 'stress_test_started',
+            'blocks_to_mine': num_blocks,
+            'concurrent_threads': concurrent_threads,
+            'message': f'Started stress test: {num_blocks} blocks with {concurrent_threads} threads'
+        })
+
+    return JsonResponse({'error': 'Invalid request method'}, status=405)
+
+
+@csrf_exempt
+def stress_test_watermarking(request):
+    """Stress test endpoint for watermarking operations"""
+    if request.method == 'POST':
+        num_operations = int(request.POST.get('num_operations', 20))
+
+        def create_test_watermark(i):
+            try:
+                # Create a simple test image
+                from PIL import Image as PILImage
+                import io
+
+                # Create a simple test image
+                test_image = PILImage.new('RGB', (100, 100), color='red')
+                img_buffer = io.BytesIO()
+                test_image.save(img_buffer, format='PNG')
+                img_buffer.seek(0)
+
+                # Save test image
+                test_filename = f'stress_test_{uuid4().hex[:8]}.png'
+                test_path = os.path.join(settings.MEDIA_ROOT, 'images', test_filename)
+                os.makedirs(os.path.dirname(test_path), exist_ok=True)
+
+                with open(test_path, 'wb') as f:
+                    f.write(img_buffer.getvalue())
+
+                # Create watermark
+                secret_message = f"Stress test message {i}"
+                watermarked_image = lsb.hide(test_path, secret_message, auto_convert_rgb=True)
+                watermarked_filename = f'watermarked_stress_{uuid4().hex[:8]}.png'
+                watermarked_path = os.path.join(settings.MEDIA_ROOT, 'watermarked_images', watermarked_filename)
+                os.makedirs(os.path.dirname(watermarked_path), exist_ok=True)
+                watermarked_image.save(watermarked_path)
+
+                # Update metrics
+                watermark_operations.labels(operation_type='stress_test').inc()
+
+                # Add to blockchain
+                import hashlib
+                image_hash = hashlib.sha256(open(test_path, 'rb').read()).hexdigest()
+                message_hash = hashlib.sha256(secret_message.encode()).hexdigest()
+
+                watermark_metadata = {
+                    'image_hash': image_hash,
+                    'message_hash': message_hash,
+                    'created_at': f'stress_test_{i}',
+                    'file_size': os.path.getsize(watermarked_path)
+                }
+
+                blockchain.add_transaction(
+                    sender=f"stress_test_{uuid4().hex[:8]}",
+                    receiver=f"watermark_{i}",
+                    amount=1,
+                    metadata=watermark_metadata
+                )
+
+                blockchain_operations.labels(operation_type='stress_add_transaction').inc()
+
+            except Exception as e:
+                watermark_error_rate.labels(operation='stress_test', error_type='processing_error').inc()
+                print(f"Stress test error {i}: {e}")
+
+        # Create watermarks concurrently
+        for i in range(num_operations):
+            threading.Thread(target=create_test_watermark, args=(i,), daemon=True).start()
+            time.sleep(0.05)  # Small delay to prevent overwhelming
+
+        return JsonResponse({
+            'status': 'watermark_stress_test_started',
+            'operations': num_operations,
+            'message': f'Started watermarking stress test: {num_operations} operations'
+        })
+
+    return JsonResponse({'error': 'Invalid request method'}, status=405)
+
+
+@csrf_exempt
+def stress_test_combined(request):
+    """Combined stress test for both mining and watermarking"""
+    if request.method == 'POST':
+        watermark_ops = int(request.POST.get('watermark_ops', 15))
+        mining_blocks = int(request.POST.get('mining_blocks', 10))
+        duration_seconds = int(request.POST.get('duration', 60))
+
+        start_time = time.time()
+
+        def combined_stress_worker():
+            worker_id = uuid4().hex[:8]
+            operations = 0
+
+            while time.time() - start_time < duration_seconds:
+                try:
+                    # Add multiple transactions in batches to create pending spikes
+                    if operations % 3 == 0:
+                        # Add multiple transactions quickly to create a backlog
+                        for batch in range(3):
+                            blockchain.add_transaction(
+                                sender=f"combined_stress_{worker_id}",
+                                receiver=f"target_{operations}_{batch}",
+                                amount=1,
+                                metadata={
+                                    'stress_test': True,
+                                    'worker_id': worker_id,
+                                    'operation': operations,
+                                    'batch': batch
+                                }
+                            )
+                        # Update pending count AFTER adding multiple transactions
+                        pending_transactions.set(len(blockchain.transactions))
+                        watermark_operations.labels(operation_type='combined_stress').inc()
+
+                        # Small delay to allow Prometheus to capture the spike
+                        time.sleep(0.1)
+                    else:
+                        # Trigger mining
+                        threading.Thread(target=async_mine_block, daemon=True).start()
+
+                    operations += 1
+                    blockchain_operations.labels(operation_type='combined_stress').inc()
+                    time.sleep(0.3)  # Slower pace to allow pending transactions to accumulate
+
+                except Exception as e:
+                    watermark_error_rate.labels(operation='combined_stress', error_type='worker_error').inc()
+                    print(f"Combined stress worker {worker_id} error: {e}")
+
+        # Start multiple workers
+        num_workers = 2  # Reduced workers to allow more pending accumulation
+        for _ in range(num_workers):
+            threading.Thread(target=combined_stress_worker, daemon=True).start()
+
+        return JsonResponse({
+            'status': 'combined_stress_test_started',
+            'duration_seconds': duration_seconds,
+            'workers': num_workers,
+            'watermark_ops_target': watermark_ops,
+            'mining_blocks_target': mining_blocks,
+            'message': f'Started combined stress test for {duration_seconds} seconds with {num_workers} workers'
+        })
+
+    return JsonResponse({'error': 'Invalid request method'}, status=405)
+
+
+@csrf_exempt
+def stress_test_pending_transactions(request):
+    """Special stress test designed to create visible pending transaction spikes"""
+    if request.method == 'POST':
+        batch_size = int(request.POST.get('batch_size', 10))
+        num_batches = int(request.POST.get('num_batches', 5))
+
+        def create_pending_spike():
+            for batch_num in range(num_batches):
+                # Add multiple transactions rapidly
+                for i in range(batch_size):
+                    blockchain.add_transaction(
+                        sender=f"pending_test_{uuid4().hex[:8]}",
+                        receiver=f"batch_{batch_num}_tx_{i}",
+                        amount=1
+                    )
+
+                # Update pending count after adding the batch
+                current_pending = len(blockchain.transactions)
+                pending_transactions.set(current_pending)
+                print(f"Created pending spike: {current_pending} transactions")
+
+                # Wait longer to allow Prometheus to capture the spike
+                time.sleep(1.0)
+
+                # Then start mining to process some transactions
+                for _ in range(2):  # Start 2 mining threads
+                    threading.Thread(target=async_mine_block, daemon=True).start()
+
+                # Wait before next batch
+                time.sleep(2.0)
+
+        # Start the pending spike creator
+        threading.Thread(target=create_pending_spike, daemon=True).start()
+
+        return JsonResponse({
+            'status': 'pending_spike_test_started',
+            'batch_size': batch_size,
+            'num_batches': num_batches,
+            'message': f'Started pending transaction spike test: {num_batches} batches of {batch_size} transactions'
+        })
+
+    return JsonResponse({'error': 'Invalid request method'}, status=405)